--- conflicted
+++ resolved
@@ -15,13 +15,8 @@
     }
 }
 
-<<<<<<< HEAD
-#[derive(BorshSerialize, BorshDeserialize)]
+#[derive(Clone, BorshSerialize, BorshDeserialize)]
 pub struct StorageMutations {
-=======
-#[derive(Clone, BorshSerialize, BorshDeserialize)]
-pub struct WriteSet {
->>>>>>> 1c2945d9
     inserts: HashMap<Key, Value>,
     deletes: HashSet<Key>, 
 }
